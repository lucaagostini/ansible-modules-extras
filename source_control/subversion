#!/usr/bin/python
# -*- coding: utf-8 -*-

# (c) 2012, Michael DeHaan <michael.dehaan@gmail.com>
#
# This file is part of Ansible
#
# Ansible is free software: you can redistribute it and/or modify
# it under the terms of the GNU General Public License as published by
# the Free Software Foundation, either version 3 of the License, or
# (at your option) any later version.
#
# Ansible is distributed in the hope that it will be useful,
# but WITHOUT ANY WARRANTY; without even the implied warranty of
# MERCHANTABILITY or FITNESS FOR A PARTICULAR PURPOSE.  See the
# GNU General Public License for more details.
#
# You should have received a copy of the GNU General Public License
# along with Ansible.  If not, see <http://www.gnu.org/licenses/>.

DOCUMENTATION = '''
---
module: subversion
short_description: Deploys a subversion repository.
description:
   - Deploy given repository URL / revision to dest. If dest exists, update to the specified revision, otherwise perform a checkout.
version_added: "0.7"
author: Dane Summers, njharman@gmail.com
notes:
   - Requres I(svn) to be installed on the client.
requirements: []
options:
  repo:
    description:
      - The subversion URL to the repository.
    required: true
    aliases: [ name, repository ]
    default: null
  dest:
    description:
      - Absolute path where the repository should be deployed.
    required: true
    default: null
  revision:
    description:
      - Specific revision to checkout.
    required: false
    default: HEAD
    aliases: [ version ]
  force:
    description:
      - If C(yes), modified files will be discarded. If C(no), module will fail if it encounters modified files.
    required: false
    default: "yes"
    choices: [ "yes", "no" ]
  username:
    description:
      - --username parameter passed to svn.
    required: false
    default: null
  password:
    description:
      - --password parameter passed to svn.
    required: false
    default: null
  executable:
    required: false
    default: null
    version_added: "1.4"
    description:
      - Path to svn executable to use. If not supplied,
        the normal mechanism for resolving binary paths will be used.
  export:
    required: false
    default: False
    version_added: "1.5"
    description:
      - If True, do export instead of checkout/update.
'''

EXAMPLES = '''
# Checkout subversion repository to specified folder.
- subversion: repo=svn+ssh://an.example.org/path/to/repo dest=/src/checkout

# Export subversion directory to folder
- subversion: repo=svn+ssh://an.example.org/path/to/repo dest=/src/export export=True
'''

import re
import tempfile


class Subversion(object):
    def __init__(
            self, module, dest, repo, revision, username, password, svn_path):
        self.module = module
        self.dest = dest
        self.repo = repo
        self.revision = revision
        self.username = username
        self.password = password
        self.svn_path = svn_path

    def _exec(self, args):
        bits = [
            self.svn_path,
            '--non-interactive',
            '--trust-server-cert',
            '--no-auth-cache',
        ]
        if self.username:
            bits.extend(["--username", self.username])
        if self.password:
            bits.extend(["--password", self.password])
        bits.extend(args)
        rc, out, err = self.module.run_command(bits, check_rc=True)
        return out.splitlines()

    def checkout(self):
        '''Creates new svn working directory if it does not already exist.'''
<<<<<<< HEAD
        self._exec(["checkout", "-r", self.revision, self.repo, self.dest])
=======
        self._exec("checkout -r %s '%s' '%s'" % (self.revision, self.repo, self.dest))
		
    def export(self, force=False):
        '''Export svn repo to directory'''
        self._exec("export -r %s '%s' '%s'" % (self.revision, self.repo, self.dest))
>>>>>>> d2125192

    def switch(self):
        '''Change working directory's repo.'''
        # switch to ensure we are pointing at correct repo.
        self._exec(["switch", self.repo, self.dest])

    def update(self):
        '''Update existing svn working directory.'''
        self._exec(["update", "-r", self.revision, self.dest])

    def revert(self):
        '''Revert svn working directory.'''
        self._exec(["revert", "-R", self.dest])

    def get_revision(self):
        '''Revision and URL of subversion working directory.'''
        text = '\n'.join(self._exec(["info", self.dest]))
        rev = re.search(r'^Revision:.*$', text, re.MULTILINE).group(0)
        url = re.search(r'^URL:.*$', text, re.MULTILINE).group(0)
        return rev, url

    def has_local_mods(self):
        '''True if revisioned files have been added or modified. Unrevisioned files are ignored.'''
        lines = self._exec(["status", self.dest])
        # Match only revisioned files, i.e. ignore status '?'.
        regex = re.compile(r'^[^?]')
        # Has local mods if more than 0 modifed revisioned files.
        return len(filter(regex.match, lines)) > 0

    def needs_update(self):
        curr, url = self.get_revision()
        out2 = '\n'.join(self._exec(["info", "-r", "HEAD", self.dest]))
        head = re.search(r'^Revision:.*$', out2, re.MULTILINE).group(0)
        rev1 = int(curr.split(':')[1].strip())
        rev2 = int(head.split(':')[1].strip())
        change = False
        if rev1 < rev2:
            change = True
        return change, curr, head


# ===========================================

def main():
    module = AnsibleModule(
        argument_spec=dict(
            dest=dict(required=True),
            repo=dict(required=True, aliases=['name', 'repository']),
            revision=dict(default='HEAD', aliases=['rev', 'version']),
            force=dict(default='yes', type='bool'),
            username=dict(required=False),
            password=dict(required=False),
            executable=dict(default=None),
            export=dict(default=False, required=False),
        ),
        supports_check_mode=True
    )

    dest = os.path.expanduser(module.params['dest'])
    repo = module.params['repo']
    revision = module.params['revision']
    force = module.params['force']
    username = module.params['username']
    password = module.params['password']
    svn_path = module.params['executable'] or module.get_bin_path('svn', True)
    export = module.params['export']

    os.environ['LANG'] = 'C'
    svn = Subversion(module, dest, repo, revision, username, password, svn_path)

    if not os.path.exists(dest):
        before = None
        local_mods = False
        if module.check_mode:
            module.exit_json(changed=True)
        if not export:
            svn.checkout()
        else:
            svn.export()
    elif os.path.exists("%s/.svn" % (dest, )):
        # Order matters. Need to get local mods before switch to avoid false
        # positives. Need to switch before revert to ensure we are reverting to
        # correct repo.
        if module.check_mode:
            check, before, after = svn.needs_update()
            module.exit_json(changed=check, before=before, after=after)
        before = svn.get_revision()
        local_mods = svn.has_local_mods()
        svn.switch()
        if local_mods:
            if force:
                svn.revert()
            else:
                module.fail_json(msg="ERROR: modified files exist in the repository.")
        svn.update()
    else:
        module.fail_json(msg="ERROR: %s folder already exists, but its not a subversion repository." % (dest, ))

    after = svn.get_revision()
    changed = before != after or local_mods
    module.exit_json(changed=changed, before=before, after=after)

# import module snippets
from ansible.module_utils.basic import *
main()<|MERGE_RESOLUTION|>--- conflicted
+++ resolved
@@ -118,15 +118,11 @@
 
     def checkout(self):
         '''Creates new svn working directory if it does not already exist.'''
-<<<<<<< HEAD
         self._exec(["checkout", "-r", self.revision, self.repo, self.dest])
-=======
-        self._exec("checkout -r %s '%s' '%s'" % (self.revision, self.repo, self.dest))
 		
     def export(self, force=False):
         '''Export svn repo to directory'''
-        self._exec("export -r %s '%s' '%s'" % (self.revision, self.repo, self.dest))
->>>>>>> d2125192
+        self._exec(["export", "-r", self.revision, self.repo, self.dest])
 
     def switch(self):
         '''Change working directory's repo.'''
